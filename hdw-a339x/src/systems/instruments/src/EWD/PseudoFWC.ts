--- conflicted
+++ resolved
@@ -1161,10 +1161,7 @@
             this.cabAltSetReset2.write(pressureAltitude > 16000 && this.excessPressure.get(), this.excessPressure.get() && [3, 10].includes(this.fwcFlightPhase.get())),
         );
         this.packOffBleedAvailable1.write((eng1Bleed === 1 && !eng1BleedPbFault) || !crossbleedFullyClosed, deltaTime);
-<<<<<<< HEAD
-=======
         this.packOffBleedAvailable2.write((eng2Bleed === 1 && !eng2BleedPbFault) || !crossbleedFullyClosed, deltaTime);
->>>>>>> 7d8ffaf4
         this.packOffNotFailed1Status.set(this.packOffNotFailed1.write(!this.pack1On.get() && !pack1Fault && this.packOffBleedAvailable1.read() && this.fwcFlightPhase.get() === 6, deltaTime));
         this.packOffNotFailed2Status.set(this.packOffNotFailed2.write(!this.pack2On.get() && !pack2Fault && this.packOffBleedAvailable2.read() && this.fwcFlightPhase.get() === 6, deltaTime));
         this.pack1And2Fault.set(acscBothFault || (this.packOffNotFailed1Status.get() && this.acsc2Fault.get()) || (this.packOffNotFailed2Status.get() && this.acsc1Fault.get()));
